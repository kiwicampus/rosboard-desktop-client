url: 35.223.230.227:8888
topics:
  [
    /scan,
<<<<<<< HEAD
    /global_costmap/costmap,
    /video_streaming/supervisors,
    /local_costmap/costmap,
    /processed_pointcloud,
    /tf,
    /fix,
    /local_plan,
    /plan,
=======
>>>>>>> 67c4f3a0
    # /points,
    /video_streaming/supervisors,
    /processed_pointcloud,
    /plan,
    /local_costmap/costmap,
    /global_costmap/costmap,
    /fix,
    /tf,
    # /camera/aligned_depth_to_color/image_raw,
  ]
  # /plan:
  #   type: nav_msgs.msg.Path
  # /imu/data:
  #   type: sensor_msgs.msg.Imu
  # /fix:
  #   type: sensor_msgs.msg.NavSatFix<|MERGE_RESOLUTION|>--- conflicted
+++ resolved
@@ -2,17 +2,6 @@
 topics:
   [
     /scan,
-<<<<<<< HEAD
-    /global_costmap/costmap,
-    /video_streaming/supervisors,
-    /local_costmap/costmap,
-    /processed_pointcloud,
-    /tf,
-    /fix,
-    /local_plan,
-    /plan,
-=======
->>>>>>> 67c4f3a0
     # /points,
     /video_streaming/supervisors,
     /processed_pointcloud,
