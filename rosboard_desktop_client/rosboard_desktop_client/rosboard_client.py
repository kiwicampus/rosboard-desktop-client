#!/usr/bin/env python3
# -*- coding: utf-8 -*-
# =============================================================================
"""
Code Information:
    Code Information:
    Maintainer: Eng. Pedro Alejandro Gonzalez B
	Mail: pedro@kiwibot.com
"""

# =============================================================================
import os
import time
import yaml
import json
import rclpy
from rclpy.node import Node

from rclpy.executors import MultiThreadedExecutor

<<<<<<< HEAD
from autobahn.twisted.websocket import (
    WebSocketClientFactory,
    WebSocketClientProtocol,
    connectWS,
)

import sensor_msgs

# Image dependencies
from sensor_msgs.msg import Image
import base64
import cv2
import simplejpeg
from cv_bridge import CvBridge
from rclpy_message_converter.message_converter import convert_dictionary_to_ros_message


# PointCloud dependencies
from sensor_msgs.msg import PointCloud2
from sensor_msgs_py import point_cloud2
import numpy as np

import tf2_msgs.msg


# Occupancy Grid dependencies
import nav_msgs.msg


class WebsocketV1Transport:
    MSG_PING = "p"
    MSG_PONG = "q"
    MSG_MSG = "m"
    MSG_TOPICS = "t"
    MSG_SUB = "s"
    MSG_SYSTEM = "y"
    MSG_UNSUB = "u"
    PING_SEQ = "s"
    PONG_SEQ = "s"
    PONG_TIME = "t"


class RosboardDecoder:
    jpeg_bgr_decode = lambda binary_data: simplejpeg.decode_jpeg(
        base64.b64decode(binary_data), colorspace="bgr"
    )
    png_gray_decode = lambda binary_data: cv2.imdecode(
        np.fromstring(base64.b64decode(binary_data), dtype="uint8"),
        cv2.IMREAD_UNCHANGED,
    )
    default_decode = lambda binary_data: base64.b64decode(binary_data)
    decoders = {
        "sensor_msgs/msg/Image": {"_data_jpeg": jpeg_bgr_decode},
        "sensor_msgs/msg/CompressedImage": {"_data_jpeg": jpeg_bgr_decode},
        "nav_msgs/msg/OccupancyGrid": {"_data_jpeg": png_gray_decode},
        "sensor_msgs/msg/PointCloud2": {"_data_uint16.points": default_decode},
        "sensor_msgs/msg/LaserScan": {
            "_ranges_uint16.points": default_decode,
            "_intensities_uint16.points": default_decode,
        },
    }

    def decode_field(self, dictionary, key, decode_function):
        if "." in key:
            new_key = key[key.find(".") + 1 :]
            old_key = key[: key.find(".")]
            dictionary[old_key] = self.decode_field(
                self, dictionary[old_key], new_key, decode_function
            )
        else:
            dictionary[key] = decode_function(dictionary[key])
        return dictionary

    @classmethod
    def decode_binary_fields(self, rosboard_data):
        msg_type = rosboard_data[1]["_topic_type"]
        if not msg_type in self.decoders.keys():
            return rosboard_data

        for field, decoder in self.decoders[msg_type].items():
            rosboard_data[1] = self.decode_field(self, rosboard_data[1], field, decoder)
        return rosboard_data


class GenericPublisher:
    def __init__(
        self,
        parent_node: Node,
        topic_name: str,
        topic_class_name: str,
    ) -> None:
        self.topic_class_name = topic_class_name
        self.parent_node = parent_node
        if parent_node is None:
            self.publisher = None
            self.logger = logging.getLogger("rosboard_client")
            self.logger.warning(
                f"No parent node was provided. Will not be able to publish messages on topic {topic_name}"
            )
            return
        try:
            self.topic_class = eval(topic_class_name.replace("/", "."))
        except ModuleNotFoundError:
            raise ModuleNotFoundError(f"Could not import {topic_class_name}")
        self.publisher = parent_node.create_publisher(
            msg_type=self.topic_class, topic=topic_name, qos_profile=1
        )
        self.logger = parent_node.get_logger()

    def publish(self, msg: any):
        if not isinstance(msg, self.topic_class):
            self.logger.error(
                f"tried to publish a message of type {type(msg).__name__} while a publisher was created for type {self.topic_class_name}"
            )
            return
        if self.publisher is None:
            self.logger.error(f"tried to publish message but no node was provided")
            return
        self.publisher.publish(msg)

    def parse_and_publish(self, rosboard_data):
        self.publish(self.parse_message(rosboard_data))

    def parse_message(self, rosboard_data):
        message = convert_dictionary_to_ros_message(
            self.topic_class_name.replace(".", "/"), rosboard_data[1], strict_mode=False
        )
        return message


class ImagePublisher(GenericPublisher):
    def __init__(self, parent_node: Node, topic_name: str, *args) -> None:
        super().__init__(parent_node, topic_name, "sensor_msgs.msg.Image")
        self.bridge = CvBridge()

    def parse_message(self, rosboard_data):
        # print(data)
        image_bytes = rosboard_data[1]["_data_jpeg"]

        base_image = convert_dictionary_to_ros_message(
            "sensor_msgs/msg/Image", rosboard_data[1], strict_mode=False
        )
        # image.encoding = "bgr8"
        image = self.bridge.cv2_to_imgmsg(image_bytes, encoding="passthrough")
        image.header = base_image.header
        return image

    @classmethod
    def supported_msg_types(self):
        return ["sensor_msgs/msg/Image"]


class OccupancyGridPublisher(GenericPublisher):
    def __init__(self, parent_node: Node, topic_name: str, *args) -> None:
        super().__init__(parent_node, topic_name, "nav_msgs.msg.OccupancyGrid")
        self.bridge = CvBridge()

    def parse_message(self, rosboard_data):
        # print(data)

        image_bytes = rosboard_data[1].pop("_data_jpeg")
        base_occupancy_grid = convert_dictionary_to_ros_message(
            "nav_msgs/msg/OccupancyGrid", rosboard_data[1], strict_mode=False
        )
        # adjust resolution for rosboard subsampling
        base_occupancy_grid.info.resolution = base_occupancy_grid.info.resolution * (
            base_occupancy_grid.info.width / image_bytes.shape[0]
        )
        # adjust size for rosboard subsampling
        base_occupancy_grid.info.width = image_bytes.shape[0]
        base_occupancy_grid.info.height = image_bytes.shape[1]
        occupancy_grid_array = image_bytes.astype(np.int8)

        base_occupancy_grid.data = (
            occupancy_grid_array.flatten().astype(np.int8).tolist()
        )
        return base_occupancy_grid

    @classmethod
    def supported_msg_types(self):
        return ["nav_msgs/msg/OccupancyGrid"]


class PointCloudPublisher(GenericPublisher):
    def __init__(self, parent_node: Node, topic_name: str, *args) -> None:
        super().__init__(parent_node, topic_name, "sensor_msgs.msg.PointCloud2")

    def parse_message(self, rosboard_data):
        binary_data = rosboard_data[1]["_data_uint16"]["points"]
        xmin, xmax, ymin, ymax, zmin, zmax = rosboard_data[1]["_data_uint16"]["bounds"]
        points_array = np.frombuffer(binary_data, np.uint16)
        points_array = points_array.reshape(points_array.shape[0] // 3, 3).astype(
            np.float32
        )
        points_array[:, 0] = self.scale_back_array(points_array[:, 0], xmin, xmax)
        points_array[:, 1] = self.scale_back_array(points_array[:, 1], ymin, ymax)
        points_array[:, 2] = self.scale_back_array(points_array[:, 2], zmin, zmax)
        base_pc_msg = convert_dictionary_to_ros_message(
            "sensor_msgs/msg/PointCloud2", rosboard_data[1], strict_mode=False
        )
        # xyz_pc = point_cloud2.create_cloud_xyz32(header=base_pc_msg.header, points=points_array) # -> avoided for efficiency reasons
        xyz_pc = point_cloud2.create_cloud_xyz32(header=base_pc_msg.header, points=[])
        xyz_pc.width = points_array.shape[0]
        xyz_pc.point_step = 12
        xyz_pc.row_step = xyz_pc.width * xyz_pc.point_step
        xyz_pc.data = points_array.tobytes()
        return xyz_pc

    @classmethod
    def scale_back_array(self, array: np.ndarray, min_val: float, max_val: float):
        return (array / 65535.0) * (max_val - min_val) + min_val

    @classmethod
    def supported_msg_types(self):
        return ["sensor_msgs/msg/PointCloud2"]


class LaserScanPublisher(GenericPublisher):
    def __init__(self, parent_node: Node, topic_name: str, *args) -> None:
        super().__init__(parent_node, topic_name, "sensor_msgs.msg.LaserScan")

    def parse_message(self, rosboard_data):
        binary_ranges = rosboard_data[1]["_ranges_uint16"]["points"]
        binary_intensities = rosboard_data[1]["_intensities_uint16"]["points"]
        rmin, rmax = rosboard_data[1]["_ranges_uint16"]["bounds"]
        imin, imax = rosboard_data[1]["_intensities_uint16"]["bounds"]
        # https://stackoverflow.com/questions/53971620/cant-modify-numpy-array
        ranges_array = np.frombuffer(binary_ranges, np.uint16).astype(np.float32).copy()
        # zero or nan points are encoded by rosboard with 65535
        invalid_idxs = ranges_array == 65535.0
        intensities_array = (
            np.frombuffer(binary_intensities, np.uint16).astype(np.float32).copy()
        )
        ranges_array = PointCloudPublisher.scale_back_array(ranges_array, rmin, rmax)
        intensities_array = PointCloudPublisher.scale_back_array(
            intensities_array, imin, imax
        )
        ranges_array[invalid_idxs] = 0.0
        base_laser_msg = convert_dictionary_to_ros_message(
            "sensor_msgs/msg/LaserScan", rosboard_data[1], strict_mode=False
        )
        base_laser_msg.ranges = ranges_array.flatten().tolist()
        base_laser_msg.intensities = intensities_array.flatten().tolist()
        # xyz_pc = point_cloud2.create_cloud_xyz32(header=base_pc_msg.header, points=points_array) # -> avoided for efficiency reasons
        # xyz_pc = point_cloud2.create_cloud_xyz32(header=base_pc_msg.header, points=[])
        # xyz_pc.width = points_array.shape[0]
        # xyz_pc.point_step = 12
        # xyz_pc.row_step = xyz_pc.width * xyz_pc.point_step
        # xyz_pc.data = points_array.tobytes()
        return base_laser_msg

    @classmethod
    def supported_msg_types(self):
        return ["sensor_msgs/msg/LaserScan"]


class PublisherManager:
    available_publishers = [
        ImagePublisher,
        PointCloudPublisher,
        OccupancyGridPublisher,
        LaserScanPublisher,
    ]
    default_publisher = GenericPublisher

    @classmethod
    def getDefaultPublisherForType(self, topic_type: str):
        supported_publishers = list(
            filter(
                lambda publisher: topic_type in publisher.supported_msg_types(),
                self.available_publishers,
            )
        )
        if len(supported_publishers):
            return supported_publishers[0]
        return self.default_publisher


class RosboardClientProtocol(WebSocketClientProtocol):
    def onConnect(self, response):
        print(response)
        self.factory.logger.info(f"Server connected: {response.peer}")

    def onOpen(self):
        self.factory.logger.info(f"Communication opened")
        self.factory.ready(self)

    def onClose(self, wasClean, code, reason):
        self.factory.logger.warning(
            f"Communication closed. reason: {reason} was clean: {wasClean}, code: {code}"
        )

    def onMessage(self, payload, isBinary):
        if not isBinary:
            data = json.loads(payload.decode("utf8"))

        # Only process messages for now
        if data[0] == WebsocketV1Transport.MSG_MSG:
            data = RosboardDecoder.decode_binary_fields(data)
            self.factory.socket_subscriptions[data[1]["_topic_name"]](data)
            # print(f"got message on topic {data[1]}")
        if data[0] == WebsocketV1Transport.MSG_TOPICS:
            self.factory.set_available_topics(data[1])

    def send_message(self, payload):
        return reactor.callFromThread(
            self.sendMessage,
            payload,
            isBinary=False,
            fragmentSize=None,
            sync=False,
            doNotCompress=False,
        )


class RosboardClient(WebSocketClientFactory):
    protocol = RosboardClientProtocol

    def __init__(self, host: str, connection_timeout: float):
        self.logger = logging.getLogger("rosboard_client")

        self.socket_subscriptions = {}
        self.available_topics = {}

        # Create socket connection
        socket_url = "ws://" + host + "/rosboard/v1"
        WebSocketClientFactory.__init__(self, url=socket_url)
        self.logger.info(f"connecting to {socket_url}")
        self.connector = connectWS(self)
        self._proto = None
        self._thread = threading.Thread(target=reactor.run, args=(False,))
        self._thread.daemon = True
        self._thread.start()

        # Connection timeout if taking too long
        connection_request_time = time.time()
        while self._proto is None:
            time.sleep(0.05)
            if time.time() - connection_request_time > connection_timeout:
                self.logger.error(f"Connection attempt to {socket_url} timed out")
                raise Exception("Connection timed out")

        # Check if rosboard returns the topics available on the robot
        while not self.available_topics:
            time.sleep(0.05)
            if time.time() - connection_request_time > connection_timeout:
                self.logger.error(
                    f"{socket_url} did not send the available topics. Timed out"
                )
                raise Exception("Available topics not received")

        self.logger.info("available topics advertised by server")

    def create_socket_subscription(self, msg_type, topic, callback):
        # topic_type = ""
        # if not self.is_topic_available(topic):
        #     if not "type" in kwargs:
        #         self.logger.warning(
        #             f"Will not to topic that is not available: {topic}, unable to determine type",
        #         )
        #         return
        #     else:
        #         topic_type = kwargs["type"]
        # else:
        #     topic_type = self.get_topic_type(topic)

        # # in case python like message types are used
        # topic_type.replace(".", "/")
        # publisher = PublisherManager.getDefaultPublisherForType(topic_type)
        self.logger.info(f"creating subscriber for topic {topic}")
        self.socket_subscriptions[topic] = callback
        self._proto.send_message(
            json.dumps([WebsocketV1Transport.MSG_SUB, {"topicName": topic}]).encode(
                "utf-8"
            ),
        )

    def destroy_socket_subscription(self, topic_name):
        raise NotImplementedError

    def ready(self, proto):
        self._proto = proto

    def set_available_topics(self, topics: dict):
        self.available_topics = topics

    def is_topic_available(self, topic: str):
        return topic in self.available_topics.keys()

    def get_topic_type(self, topic: str):
        if self.is_topic_available(topic):
            return self.available_topics[topic]
        else:
            self.logger.error(
                f"Unable request type of topic that is not available: {topic}"
            )
            raise Exception("Cannot request type of topic that is not available")

    def clientConnectionLost(self, connector, reason):
        self.logger.error(f"Lost connection with {self.url}, reason: {reason}")
        raise Exception("Connection Lost")
=======
from rosboard_desktop_client.republishers import PublisherManager
>>>>>>> 67c4f3a0

from rosboard_desktop_client.networking import RosboardClient


class RosboardYamlNode(Node):
    def __init__(self):
        """!
        Node object that parses a yaml file to create rosboard subscriptions and
        republishing remote topics on the local machine
        """
        Node.__init__(self, node_name="rosboard_yaml_client")
        self.logger = self.get_logger()

        # Read and parse config file
        config_file_path = os.path.join(
            os.path.dirname(os.path.abspath(__file__)), "topics_to_subscribe.yaml"
        )
        with open(config_file_path, "r") as stream:
            config_dict = yaml.safe_load(stream)
        host = config_dict["url"]
        topics_to_subscribe = config_dict["topics"]

        self.client = RosboardClient(host=host, connection_timeout=5)

        # Subscribe to rosboard topics
        for topic in topics_to_subscribe:
            if not self.client.is_topic_available(topic):
                self.logger.warning(
                    f"Will not subscribe to topic that is not available: {topic}, unable to determine type",
                )
                continue

            topic_type = self.client.get_topic_type(topic)
            republisher_class = PublisherManager.getDefaultPublisherForType(topic_type)
            republisher = republisher_class(self, topic, topic_type)
            self.client.create_socket_subscription(
                topic_type, topic, republisher.parse_and_publish
            )
            self.logger.info(f"subscribed to {topic} of type {topic_type}")


# =============================================================================
def main(args=None):
    """!
    Demonstration of the rosboard client using a yaml file to get topics
    """
    # Initialize ROS communications for a given context.
    rclpy.init(args=args)

    # Execute work and block until the context associated with the
    # executor is shutdown.
    rosboard_client = RosboardYamlNode()

    # Runs callbacks in a pool of threads.
    executor = MultiThreadedExecutor()

    # Execute work and block until the context associated with the
    # executor is shutdown. Callbacks will be executed by the provided
    # executor.
    rclpy.spin(rosboard_client, executor)

    # Destroy the node explicitly
    # (optional - otherwise it will be done automatically
    # when the garbage collector destroys the node object)
    rosboard_client.destroy_node()
    rclpy.shutdown()


# =============================================================================
if __name__ == "__main__":
    main()

# =============================================================================<|MERGE_RESOLUTION|>--- conflicted
+++ resolved
@@ -18,411 +18,7 @@
 
 from rclpy.executors import MultiThreadedExecutor
 
-<<<<<<< HEAD
-from autobahn.twisted.websocket import (
-    WebSocketClientFactory,
-    WebSocketClientProtocol,
-    connectWS,
-)
-
-import sensor_msgs
-
-# Image dependencies
-from sensor_msgs.msg import Image
-import base64
-import cv2
-import simplejpeg
-from cv_bridge import CvBridge
-from rclpy_message_converter.message_converter import convert_dictionary_to_ros_message
-
-
-# PointCloud dependencies
-from sensor_msgs.msg import PointCloud2
-from sensor_msgs_py import point_cloud2
-import numpy as np
-
-import tf2_msgs.msg
-
-
-# Occupancy Grid dependencies
-import nav_msgs.msg
-
-
-class WebsocketV1Transport:
-    MSG_PING = "p"
-    MSG_PONG = "q"
-    MSG_MSG = "m"
-    MSG_TOPICS = "t"
-    MSG_SUB = "s"
-    MSG_SYSTEM = "y"
-    MSG_UNSUB = "u"
-    PING_SEQ = "s"
-    PONG_SEQ = "s"
-    PONG_TIME = "t"
-
-
-class RosboardDecoder:
-    jpeg_bgr_decode = lambda binary_data: simplejpeg.decode_jpeg(
-        base64.b64decode(binary_data), colorspace="bgr"
-    )
-    png_gray_decode = lambda binary_data: cv2.imdecode(
-        np.fromstring(base64.b64decode(binary_data), dtype="uint8"),
-        cv2.IMREAD_UNCHANGED,
-    )
-    default_decode = lambda binary_data: base64.b64decode(binary_data)
-    decoders = {
-        "sensor_msgs/msg/Image": {"_data_jpeg": jpeg_bgr_decode},
-        "sensor_msgs/msg/CompressedImage": {"_data_jpeg": jpeg_bgr_decode},
-        "nav_msgs/msg/OccupancyGrid": {"_data_jpeg": png_gray_decode},
-        "sensor_msgs/msg/PointCloud2": {"_data_uint16.points": default_decode},
-        "sensor_msgs/msg/LaserScan": {
-            "_ranges_uint16.points": default_decode,
-            "_intensities_uint16.points": default_decode,
-        },
-    }
-
-    def decode_field(self, dictionary, key, decode_function):
-        if "." in key:
-            new_key = key[key.find(".") + 1 :]
-            old_key = key[: key.find(".")]
-            dictionary[old_key] = self.decode_field(
-                self, dictionary[old_key], new_key, decode_function
-            )
-        else:
-            dictionary[key] = decode_function(dictionary[key])
-        return dictionary
-
-    @classmethod
-    def decode_binary_fields(self, rosboard_data):
-        msg_type = rosboard_data[1]["_topic_type"]
-        if not msg_type in self.decoders.keys():
-            return rosboard_data
-
-        for field, decoder in self.decoders[msg_type].items():
-            rosboard_data[1] = self.decode_field(self, rosboard_data[1], field, decoder)
-        return rosboard_data
-
-
-class GenericPublisher:
-    def __init__(
-        self,
-        parent_node: Node,
-        topic_name: str,
-        topic_class_name: str,
-    ) -> None:
-        self.topic_class_name = topic_class_name
-        self.parent_node = parent_node
-        if parent_node is None:
-            self.publisher = None
-            self.logger = logging.getLogger("rosboard_client")
-            self.logger.warning(
-                f"No parent node was provided. Will not be able to publish messages on topic {topic_name}"
-            )
-            return
-        try:
-            self.topic_class = eval(topic_class_name.replace("/", "."))
-        except ModuleNotFoundError:
-            raise ModuleNotFoundError(f"Could not import {topic_class_name}")
-        self.publisher = parent_node.create_publisher(
-            msg_type=self.topic_class, topic=topic_name, qos_profile=1
-        )
-        self.logger = parent_node.get_logger()
-
-    def publish(self, msg: any):
-        if not isinstance(msg, self.topic_class):
-            self.logger.error(
-                f"tried to publish a message of type {type(msg).__name__} while a publisher was created for type {self.topic_class_name}"
-            )
-            return
-        if self.publisher is None:
-            self.logger.error(f"tried to publish message but no node was provided")
-            return
-        self.publisher.publish(msg)
-
-    def parse_and_publish(self, rosboard_data):
-        self.publish(self.parse_message(rosboard_data))
-
-    def parse_message(self, rosboard_data):
-        message = convert_dictionary_to_ros_message(
-            self.topic_class_name.replace(".", "/"), rosboard_data[1], strict_mode=False
-        )
-        return message
-
-
-class ImagePublisher(GenericPublisher):
-    def __init__(self, parent_node: Node, topic_name: str, *args) -> None:
-        super().__init__(parent_node, topic_name, "sensor_msgs.msg.Image")
-        self.bridge = CvBridge()
-
-    def parse_message(self, rosboard_data):
-        # print(data)
-        image_bytes = rosboard_data[1]["_data_jpeg"]
-
-        base_image = convert_dictionary_to_ros_message(
-            "sensor_msgs/msg/Image", rosboard_data[1], strict_mode=False
-        )
-        # image.encoding = "bgr8"
-        image = self.bridge.cv2_to_imgmsg(image_bytes, encoding="passthrough")
-        image.header = base_image.header
-        return image
-
-    @classmethod
-    def supported_msg_types(self):
-        return ["sensor_msgs/msg/Image"]
-
-
-class OccupancyGridPublisher(GenericPublisher):
-    def __init__(self, parent_node: Node, topic_name: str, *args) -> None:
-        super().__init__(parent_node, topic_name, "nav_msgs.msg.OccupancyGrid")
-        self.bridge = CvBridge()
-
-    def parse_message(self, rosboard_data):
-        # print(data)
-
-        image_bytes = rosboard_data[1].pop("_data_jpeg")
-        base_occupancy_grid = convert_dictionary_to_ros_message(
-            "nav_msgs/msg/OccupancyGrid", rosboard_data[1], strict_mode=False
-        )
-        # adjust resolution for rosboard subsampling
-        base_occupancy_grid.info.resolution = base_occupancy_grid.info.resolution * (
-            base_occupancy_grid.info.width / image_bytes.shape[0]
-        )
-        # adjust size for rosboard subsampling
-        base_occupancy_grid.info.width = image_bytes.shape[0]
-        base_occupancy_grid.info.height = image_bytes.shape[1]
-        occupancy_grid_array = image_bytes.astype(np.int8)
-
-        base_occupancy_grid.data = (
-            occupancy_grid_array.flatten().astype(np.int8).tolist()
-        )
-        return base_occupancy_grid
-
-    @classmethod
-    def supported_msg_types(self):
-        return ["nav_msgs/msg/OccupancyGrid"]
-
-
-class PointCloudPublisher(GenericPublisher):
-    def __init__(self, parent_node: Node, topic_name: str, *args) -> None:
-        super().__init__(parent_node, topic_name, "sensor_msgs.msg.PointCloud2")
-
-    def parse_message(self, rosboard_data):
-        binary_data = rosboard_data[1]["_data_uint16"]["points"]
-        xmin, xmax, ymin, ymax, zmin, zmax = rosboard_data[1]["_data_uint16"]["bounds"]
-        points_array = np.frombuffer(binary_data, np.uint16)
-        points_array = points_array.reshape(points_array.shape[0] // 3, 3).astype(
-            np.float32
-        )
-        points_array[:, 0] = self.scale_back_array(points_array[:, 0], xmin, xmax)
-        points_array[:, 1] = self.scale_back_array(points_array[:, 1], ymin, ymax)
-        points_array[:, 2] = self.scale_back_array(points_array[:, 2], zmin, zmax)
-        base_pc_msg = convert_dictionary_to_ros_message(
-            "sensor_msgs/msg/PointCloud2", rosboard_data[1], strict_mode=False
-        )
-        # xyz_pc = point_cloud2.create_cloud_xyz32(header=base_pc_msg.header, points=points_array) # -> avoided for efficiency reasons
-        xyz_pc = point_cloud2.create_cloud_xyz32(header=base_pc_msg.header, points=[])
-        xyz_pc.width = points_array.shape[0]
-        xyz_pc.point_step = 12
-        xyz_pc.row_step = xyz_pc.width * xyz_pc.point_step
-        xyz_pc.data = points_array.tobytes()
-        return xyz_pc
-
-    @classmethod
-    def scale_back_array(self, array: np.ndarray, min_val: float, max_val: float):
-        return (array / 65535.0) * (max_val - min_val) + min_val
-
-    @classmethod
-    def supported_msg_types(self):
-        return ["sensor_msgs/msg/PointCloud2"]
-
-
-class LaserScanPublisher(GenericPublisher):
-    def __init__(self, parent_node: Node, topic_name: str, *args) -> None:
-        super().__init__(parent_node, topic_name, "sensor_msgs.msg.LaserScan")
-
-    def parse_message(self, rosboard_data):
-        binary_ranges = rosboard_data[1]["_ranges_uint16"]["points"]
-        binary_intensities = rosboard_data[1]["_intensities_uint16"]["points"]
-        rmin, rmax = rosboard_data[1]["_ranges_uint16"]["bounds"]
-        imin, imax = rosboard_data[1]["_intensities_uint16"]["bounds"]
-        # https://stackoverflow.com/questions/53971620/cant-modify-numpy-array
-        ranges_array = np.frombuffer(binary_ranges, np.uint16).astype(np.float32).copy()
-        # zero or nan points are encoded by rosboard with 65535
-        invalid_idxs = ranges_array == 65535.0
-        intensities_array = (
-            np.frombuffer(binary_intensities, np.uint16).astype(np.float32).copy()
-        )
-        ranges_array = PointCloudPublisher.scale_back_array(ranges_array, rmin, rmax)
-        intensities_array = PointCloudPublisher.scale_back_array(
-            intensities_array, imin, imax
-        )
-        ranges_array[invalid_idxs] = 0.0
-        base_laser_msg = convert_dictionary_to_ros_message(
-            "sensor_msgs/msg/LaserScan", rosboard_data[1], strict_mode=False
-        )
-        base_laser_msg.ranges = ranges_array.flatten().tolist()
-        base_laser_msg.intensities = intensities_array.flatten().tolist()
-        # xyz_pc = point_cloud2.create_cloud_xyz32(header=base_pc_msg.header, points=points_array) # -> avoided for efficiency reasons
-        # xyz_pc = point_cloud2.create_cloud_xyz32(header=base_pc_msg.header, points=[])
-        # xyz_pc.width = points_array.shape[0]
-        # xyz_pc.point_step = 12
-        # xyz_pc.row_step = xyz_pc.width * xyz_pc.point_step
-        # xyz_pc.data = points_array.tobytes()
-        return base_laser_msg
-
-    @classmethod
-    def supported_msg_types(self):
-        return ["sensor_msgs/msg/LaserScan"]
-
-
-class PublisherManager:
-    available_publishers = [
-        ImagePublisher,
-        PointCloudPublisher,
-        OccupancyGridPublisher,
-        LaserScanPublisher,
-    ]
-    default_publisher = GenericPublisher
-
-    @classmethod
-    def getDefaultPublisherForType(self, topic_type: str):
-        supported_publishers = list(
-            filter(
-                lambda publisher: topic_type in publisher.supported_msg_types(),
-                self.available_publishers,
-            )
-        )
-        if len(supported_publishers):
-            return supported_publishers[0]
-        return self.default_publisher
-
-
-class RosboardClientProtocol(WebSocketClientProtocol):
-    def onConnect(self, response):
-        print(response)
-        self.factory.logger.info(f"Server connected: {response.peer}")
-
-    def onOpen(self):
-        self.factory.logger.info(f"Communication opened")
-        self.factory.ready(self)
-
-    def onClose(self, wasClean, code, reason):
-        self.factory.logger.warning(
-            f"Communication closed. reason: {reason} was clean: {wasClean}, code: {code}"
-        )
-
-    def onMessage(self, payload, isBinary):
-        if not isBinary:
-            data = json.loads(payload.decode("utf8"))
-
-        # Only process messages for now
-        if data[0] == WebsocketV1Transport.MSG_MSG:
-            data = RosboardDecoder.decode_binary_fields(data)
-            self.factory.socket_subscriptions[data[1]["_topic_name"]](data)
-            # print(f"got message on topic {data[1]}")
-        if data[0] == WebsocketV1Transport.MSG_TOPICS:
-            self.factory.set_available_topics(data[1])
-
-    def send_message(self, payload):
-        return reactor.callFromThread(
-            self.sendMessage,
-            payload,
-            isBinary=False,
-            fragmentSize=None,
-            sync=False,
-            doNotCompress=False,
-        )
-
-
-class RosboardClient(WebSocketClientFactory):
-    protocol = RosboardClientProtocol
-
-    def __init__(self, host: str, connection_timeout: float):
-        self.logger = logging.getLogger("rosboard_client")
-
-        self.socket_subscriptions = {}
-        self.available_topics = {}
-
-        # Create socket connection
-        socket_url = "ws://" + host + "/rosboard/v1"
-        WebSocketClientFactory.__init__(self, url=socket_url)
-        self.logger.info(f"connecting to {socket_url}")
-        self.connector = connectWS(self)
-        self._proto = None
-        self._thread = threading.Thread(target=reactor.run, args=(False,))
-        self._thread.daemon = True
-        self._thread.start()
-
-        # Connection timeout if taking too long
-        connection_request_time = time.time()
-        while self._proto is None:
-            time.sleep(0.05)
-            if time.time() - connection_request_time > connection_timeout:
-                self.logger.error(f"Connection attempt to {socket_url} timed out")
-                raise Exception("Connection timed out")
-
-        # Check if rosboard returns the topics available on the robot
-        while not self.available_topics:
-            time.sleep(0.05)
-            if time.time() - connection_request_time > connection_timeout:
-                self.logger.error(
-                    f"{socket_url} did not send the available topics. Timed out"
-                )
-                raise Exception("Available topics not received")
-
-        self.logger.info("available topics advertised by server")
-
-    def create_socket_subscription(self, msg_type, topic, callback):
-        # topic_type = ""
-        # if not self.is_topic_available(topic):
-        #     if not "type" in kwargs:
-        #         self.logger.warning(
-        #             f"Will not to topic that is not available: {topic}, unable to determine type",
-        #         )
-        #         return
-        #     else:
-        #         topic_type = kwargs["type"]
-        # else:
-        #     topic_type = self.get_topic_type(topic)
-
-        # # in case python like message types are used
-        # topic_type.replace(".", "/")
-        # publisher = PublisherManager.getDefaultPublisherForType(topic_type)
-        self.logger.info(f"creating subscriber for topic {topic}")
-        self.socket_subscriptions[topic] = callback
-        self._proto.send_message(
-            json.dumps([WebsocketV1Transport.MSG_SUB, {"topicName": topic}]).encode(
-                "utf-8"
-            ),
-        )
-
-    def destroy_socket_subscription(self, topic_name):
-        raise NotImplementedError
-
-    def ready(self, proto):
-        self._proto = proto
-
-    def set_available_topics(self, topics: dict):
-        self.available_topics = topics
-
-    def is_topic_available(self, topic: str):
-        return topic in self.available_topics.keys()
-
-    def get_topic_type(self, topic: str):
-        if self.is_topic_available(topic):
-            return self.available_topics[topic]
-        else:
-            self.logger.error(
-                f"Unable request type of topic that is not available: {topic}"
-            )
-            raise Exception("Cannot request type of topic that is not available")
-
-    def clientConnectionLost(self, connector, reason):
-        self.logger.error(f"Lost connection with {self.url}, reason: {reason}")
-        raise Exception("Connection Lost")
-=======
 from rosboard_desktop_client.republishers import PublisherManager
->>>>>>> 67c4f3a0
 
 from rosboard_desktop_client.networking import RosboardClient
 
