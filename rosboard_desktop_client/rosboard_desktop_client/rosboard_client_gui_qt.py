--- conflicted
+++ resolved
@@ -316,7 +316,6 @@
         # Initialize custom widgets
         self.connection_widget = ConnectionWidget(self)
         self.stats_widget = StatsWidget(self)
-<<<<<<< HEAD
         self.server_topics_list_wg = TopicsListWidget(self, self.add_topic_to_panel)
         self.server_topics_panel_wg = TopicsPanelWidget(
             self, ExtendedTopicWidget, self.move_from_server_panel_to_list
@@ -324,11 +323,6 @@
         self.client_topics_list_wg = TopicsListWidget(self, self.add_client_to_panel)
         self.client_topics_panel_wg = TopicsPanelWidget(
             self, TopicWidget, self.move_from_client_panel_to_list
-=======
-        self.topics_list_widget = TopicsListWidget(self, self.add_topic_to_panel)
-        self.topics_panel_widget = TopicsPanelWidget(
-            self, self.add_topic_to_list_remove_from_panel
->>>>>>> d74d7de5
         )
 
         # Define the top layout (connection + stats)
@@ -890,7 +884,6 @@
 
 
 class TopicsListWidget(QWidget):
-<<<<<<< HEAD
     def __init__(self, parent: RosboardClientGui, button_click_handler: callable):
         """! Widget to show a topics list and manage its behavior.
 
@@ -907,35 +900,13 @@
         @params button_click_handler "callable" get the callable function that
         is executed when a button from the list is pressed. The callable must
         have a parameter related to the topic name.
-=======
-    def __init__(self, parent: RosboardClientGui, click_slot: callable):
-        """! Widget to show the available topics from the server in a list.
-
-        This widget contains the list of available topics in the server. The
-        topics are presented in the interface as a vertical list of buttons. As
-        one of these buttons is pressed, the interface will handle the interface
-        and the topic will be published in the client side.
-
-        @param parent "RosboardClientGui" establish the parent class of the
-        widget.
-        @param click_slot "callable" function that is called when an element
-        from the list is clicked.
->>>>>>> d74d7de5
         """
         super(TopicsListWidget, self).__init__(parent)
         self.setObjectName("TopicsListWidget")
         self.setMinimumWidth(300)
 
-<<<<<<< HEAD
         # Store the callable object
         self.button_slot = button_click_handler
-=======
-        # Store the clicked slot
-        self.click_slot = click_slot
-
-        # List to store the button widgets.
-        self.topic_btns = []
->>>>>>> d74d7de5
 
         # List to store the button objects
         self.buttons_list = []
@@ -955,28 +926,16 @@
         sa_buttons.setWidget(gb_buttons)
         sa_buttons.setWidgetResizable(True)
 
-<<<<<<< HEAD
         # Create the main layout to add the scroll area
         ly_main = QVBoxLayout()
         ly_main.addWidget(sa_buttons)
         self.setLayout(ly_main)
-=======
-        # Insert the button into widget
-        bt_topic = QPushButton(topic_name)
-        bt_topic.clicked.connect(
-            # Call add_topic_to_panel in RosboardClientGui
-            partial(self.click_slot, topic_name)
-        )
-        self.topic_btns.insert(topic_indx + 1, bt_topic)
-        self.ly_topics.insertWidget(topic_indx, bt_topic)
->>>>>>> d74d7de5
 
     def add_topic(self, topic_name):
         """! Add a button to the at the end of the topic list.
         @param topic_name "str" name of the topic that will be linked to the button.
         """
         bt_topic = QPushButton(topic_name)
-<<<<<<< HEAD
         bt_topic.clicked.connect(partial(self.button_slot, topic_name))
         self.buttons_list.append(bt_topic)
         self.ly_buttons.addWidget(bt_topic)
@@ -997,13 +956,6 @@
             current_index += 1
 
     def remove_topic(self, topic_name):
-=======
-        bt_topic.clicked.connect(partial(self.click_slot, topic_name))
-        self.topic_btns.append(bt_topic)
-        self.ly_topics.addWidget(self.topic_btns[-1])
-
-    def remove_topic(self, topic_name: str):
->>>>>>> d74d7de5
         """! Remove a topic button from the list.
         @param topic_name "str" name of the topic whose button will be removed.
         """
@@ -1096,11 +1048,7 @@
 
 
 class TopicsPanelWidget(QWidget):
-<<<<<<< HEAD
     def __init__(self, parent: RosboardClientGui, widget, close_slot: callable):
-=======
-    def __init__(self, parent: RosboardClientGui, close_slot: callable):
->>>>>>> d74d7de5
         """! Widget that contains handled topic widgets.
 
         This widget contains the topics widgets associated to the handled topics.
@@ -1111,27 +1059,18 @@
 
         @param parent "RosboardClientGui" establish the parent class of the
         widget.
-<<<<<<< HEAD
         @param widget "QWidget" widget that will be added to the panel. The
         widget must have two parameters fields: a string related to the
         topics name and a callable that is called when the topic is closed.
         @Param close_slot "callable" function that is called when the widget
         is closed.
-=======
-        @param close_slot "callable" function that is called from the panel
-        widgets when their close button is pressed.
->>>>>>> d74d7de5
         """
         super(QWidget, self).__init__(parent)
         self.setObjectName("TopicsPanelWidget")
         self.setMinimumWidth(300)
 
-<<<<<<< HEAD
         # Store the passed parameters
         self.widget_class = widget
-=======
-        # Store the close slot function
->>>>>>> d74d7de5
         self.close_slot = close_slot
 
         # Define attributes for max. columns
@@ -1162,15 +1101,10 @@
         """! Add topic to panel and configure the layout.
         @param topic_name "str" name of the topic that will be added.
         """
-<<<<<<< HEAD
         topic_widget = self.widget_class(
             self, topic_name=topic_name, close_slot=self.close_slot
         )
         self.widgets_list.append(topic_widget)
-=======
-        topic_wg = TopicWidget(self, topic_name, self.close_slot)
-        self.widgets_list.append(topic_wg)
->>>>>>> d74d7de5
         self.configure_panel()
 
     def remove_topic(self, topic_name: str):
@@ -1222,84 +1156,6 @@
         return [topic_wg.topic_name for topic_wg in self.widgets_list]
 
 
-<<<<<<< HEAD
-=======
-class TopicWidget(QWidget):
-
-    # Dictionary that maps the topic state to a widget background color.
-    TOPIC_STATE_DICT = {
-        "DELAY": "QWidget#TopicWidget{background-color: #FF6666;}",
-        "NORMAL": "QWidget#TopicWidget{background-color: #77CC66;}",
-        "NO_DATA": "QWidget#TopicWidget{background-color: #B0B0B0;}",
-    }
-
-    def __init__(
-        self, parent: TopicsPanelWidget, topic_name: str, close_slot: callable
-    ):
-        """! Widget to present the handled topic name and statistics.
-
-        The widget includes the topic name, received frequency and time delay.
-        A close button will remove the topic widget and close the handling of
-        the connection.
-
-        @param parent "TopicsPanelWidget" parent widget of this widget.
-        @param topic_name "str" name of the topic this widget is associated to.
-        @param close_slot "callable" slot function that is called when the close
-        button is clicked.
-        """
-        super(QWidget, self).__init__(parent)
-        self.setObjectName("TopicWidget")
-        self.setAttribute(Qt.WA_StyledBackground)
-
-        self.topic_name = topic_name
-
-        bt_close = QPushButton("X")
-        bt_close.clicked.connect(partial(close_slot, self.topic_name))
-
-        lb_name = QLabel(self.topic_name)
-        lb_name.setObjectName("TopicName")
-
-        ly_top = QHBoxLayout()
-        ly_top.setSpacing(5)
-        ly_top.setContentsMargins(0, 0, 0, 0)
-        ly_top.addWidget(lb_name, stretch=100)
-        ly_top.addWidget(bt_close, stretch=1, alignment=Qt.AlignRight)
-
-        self.freq_lb = QLabel("XXX.XX")
-        self.latency_lb = QLabel("XXX.XX")
-
-        ly_widget = QGridLayout()
-        ly_widget.setSpacing(0)
-        ly_widget.addLayout(ly_top, 0, 0, 1, 2)
-        ly_widget.addWidget(QLabel("Freq. [Hz]:"), 1, 0)
-        ly_widget.addWidget(QLabel("DT [ms]:"), 2, 0)
-        ly_widget.addWidget(self.freq_lb, 1, 1, Qt.AlignRight)
-        ly_widget.addWidget(self.latency_lb, 2, 1, Qt.AlignRight)
-        self.setLayout(ly_widget)
-
-    def update_topic_stats(self, frequency: float, latency: float):
-        """!
-        Update the topic statistics: frequency and latency.
-        @param frequency "float" value.
-        @param latency "float" value. Might be 'None' to indicate latency is not present.
-        latency calculations or not.
-        """
-        has_latency = latency is not None
-        self.freq_lb.setText(f"{frequency:3.2f}")
-        if has_latency:
-            self.latency_lb.setText(f"{latency * 1000:3.2f}")
-        else:
-            self.latency_lb.setText("N/A")
-
-    def update_topic_state(self, state: str):
-        """!
-        Update the node element color depending on topic state.
-        @param state "str" represent the received messages values for topic.
-        """
-        self.setStyleSheet(TopicWidget.TOPIC_STATE_DICT[state])
-
-
->>>>>>> d74d7de5
 def main():
     rclpy.init(args=sys.argv)
     app = QApplication(sys.argv)
